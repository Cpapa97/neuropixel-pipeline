from __future__ import annotations
import abc
import time
import logging

from pydantic import BaseModel, Field
from enum import Enum
from typing import Union, Literal, Optional
from pathlib import Path

from .common import ScanKey
from . import (
    ACQ_SOFTWARE,
    DEFAULT_CLUSTERING_METHOD,
    DEFAULT_CLUSTERING_OUTPUT_RELATIVE,
)
from .probe_setup import probe_setup
from .session_search import get_session_path
from .rig_search import get_rig
from .kilosort_params import default_kilosort_parameters
from ...api import metadata, clustering, clustering_task
from ...api.clustering_task import ClusteringTaskMode, ClusteringTaskRunner
from ...readers.labview import LabviewNeuropixelMeta
from ...utils import check_for_first_bin_with_prefix
from ...schemata import probe, ephys
from ...schemata.config import PathKind


class Runnable(abc.ABC):
    @abc.abstractmethod
    def run(self):
        pass


class PipelineMode(str, Enum):
    SETUP = "setup"
    MINION = "minion"
    NO_CURATION = "no curation"
    CURATED = "curated"


class Setup(BaseModel, Runnable):
    pipeline_mode: Literal[PipelineMode.SETUP] = PipelineMode.SETUP

    def run(self):
        """Setup for neuropixel_probe"""
        ### Setup
        logging.info("starting setup section")
        probe.ProbeType.fill_neuropixel_probes()
        probe_setup()
        ephys.ClusteringParamSet.fill(
            {},
            clustering_method="kilosort3",
            description="kilosort3 params (for ingesting)",
            skip_duplicates=True,
        )
        logging.info("done with setup section")


class Minion(BaseModel, Runnable):
    pipeline_mode: Literal[PipelineMode.MINION] = PipelineMode.MINION

    def run(self, **populate_kwargs):
        # essentially should just run NoCuration or Curated based on keys from an IngestionTask table
        # might even be able to just call PipelineInput directly with the pipeline_mode
        pass


class NoCuration(BaseModel, Runnable):
    pipeline_mode: Literal[PipelineMode.NO_CURATION] = PipelineMode.NO_CURATION
    scan_key: ScanKey
    acq_software: str = ACQ_SOFTWARE
    insertion_number: int
    # Will ephys.InsertionLocation just be inserted into directly from 2pmaster?
    insertion_location: Optional[metadata.InsertionData] = None
    clustering_method: str = DEFAULT_CLUSTERING_METHOD
    clustering_task_mode: clustering_task.ClusteringTaskMode = (
        clustering_task.ClusteringTaskMode.TRIGGER
    )
    clustering_output_dir: Optional[Path] = None
    clustering_output_suffix: Optional[Path] = None
    curation_input: clustering.CurationInput = clustering.CurationInput()
    check_for_existing_kilosort_results: bool = True

    def run(self, **populate_kwargs):
        """Preclustering and Clustering"""
        if (
            self.clustering_output_dir is not None
            and self.clustering_output_suffix is not None
        ):
            raise ValueError(
                "clustering_output_dir and clustering_output_suffix can't both have values"
            )

        ### PreClustering
        logging.info("starting preclustering section")
        session_meta = self.scan_key.model_dump()
        session_meta["rig"] = get_rig(self.scan_key.model_dump())
        ephys.Session.add_session(session_meta, error_on_duplicate=False)

        session_path, generic_path = get_session_path(self.scan_key, include_generic=True)

        labview_metadata = LabviewNeuropixelMeta.from_h5(session_path)

        session_id = (ephys.Session & session_meta).fetch1("session_id")
        insertion_key = dict(
            session_id=session_id, insertion_number=self.insertion_number
        )

        ephys.ProbeInsertion.insert1(
            dict(
                **insertion_key,
                probe=labview_metadata.serial_number,
            ),
            skip_duplicates=True,
        )

        if self.insertion_location is not None:
            ephys.InsertionLocation.insert(self.insertion_location.model_dict())

        ephys.EphysFile.insert1(
            dict(
                **insertion_key,
                session_path=generic_path,
                acq_software=ACQ_SOFTWARE,
            ),
            skip_duplicates=True,
        )
        session_restriction = dict(**insertion_key)
        ephys.EphysRecording.populate(session_restriction, **populate_kwargs)

        # ephys.LFP.populate(session_restriction, **populate_kwargs)  # This isn't implemented yet

        logging.info("done with preclustering section")

        ### Clustering
        logging.info("starting clustering section")
        # This currently only supports the default kilosort parameters, which might be alright for atlab
        if self.clustering_method == DEFAULT_CLUSTERING_METHOD:
            ephys.ClusteringParamSet.fill(
                params=default_kilosort_parameters(),
                clustering_method="kilosort4",
                description="default kilosort4 params",
                skip_duplicates=True,
            )

        if self.clustering_output_dir is None:
<<<<<<< HEAD
            self.clustering_output_dir = (
                generic_path / DEFAULT_CLUSTERING_OUTPUT_RELATIVE
            )
=======
            if self.clustering_output_suffix is None:
                self.clustering_output_dir = (
                    session_path / DEFAULT_CLUSTERING_OUTPUT_RELATIVE
                )
            else:
                suffix_parts = self.clustering_output_suffix.parts
                clustering_output_dir = Path(session_path)
                for part in suffix_parts:
                    if part == "..":
                        clustering_output_dir = clustering_output_dir.parent
                    else:
                        clustering_output_dir /= part
                self.clustering_output_dir = clustering_output_dir
>>>>>>> fe474634

        paramset_idx = (
            ephys.ClusteringParamSet & {"clustering_method": self.clustering_method}
        ).fetch1("paramset_idx")
        ephys.ClusteringTask.insert1(dict(
            **insertion_key,
            paramset_idx=paramset_idx,
            clustering_output_dir=self.clustering_output_dir,
            task_mode=self.clustering_task_mode.value,
        ), skip_duplicates=True)

        if self.clustering_task_mode is ClusteringTaskMode.TRIGGER:
            from ...readers.labview import NEUROPIXEL_PREFIX

            clustering_params = (
                (ephys.ClusteringParamSet & {"paramset_idx": paramset_idx})
                .fetch("params")
                .item()
            )
            task_runner = ClusteringTaskRunner(
                data_dir=session_path,
                results_dir=PathKind.CLUSTERING.normalize(self.clustering_output_dir),
                filename=check_for_first_bin_with_prefix(
                    session_path, prefix=NEUROPIXEL_PREFIX
                ),
                clustering_params=clustering_params,
            )
            logging.info("attempting to trigger kilosort clustering")
            task_runner.trigger_clustering(self.check_for_existing_kilosort_results)
            logging.info("done with kilosort clustering")
        session_restriction["paramset_idx"] = paramset_idx
        ephys.Clustering.populate(session_restriction, **populate_kwargs)

        ### Curation Ingestion
        clustering_source_key = ephys.ClusteringTask.build_key_from_scan(
            self.scan_key.model_dump(), self.insertion_number, self.clustering_method
        )
        if self.curation_input.curation_output_dir is None:
            self.curation_input.curation_output_dir = (
                ephys.ClusteringTask() & clustering_source_key
            ).fetch1("clustering_output_dir")
        
        curation_id = ephys.Curation.create1_from_clustering_task(
            dict(
                **clustering_source_key,
                **self.curation_input.model_dump(),
            ),
        )
        session_restriction["curation_id"] = curation_id
        ephys.CuratedClustering.populate(session_restriction, **populate_kwargs)

        logging.info("done with clustering section")

        logging.info("starting post-clustering section")
        ephys.QualityMetrics.populate(session_restriction, **populate_kwargs)
        logging.info("done with post-clustering section")


class Curated(BaseModel, Runnable):
    pipeline_mode: Literal[PipelineMode.CURATED] = PipelineMode.CURATED
    scan_key: ScanKey
    curation_input: clustering.CurationInput

    def run(self, **populate_kwargs):
        """Ingesting curated results"""
        ### Curation Ingestion
        clustering_source_key = ephys.ClusteringTask.build_key_from_scan(
            self.scan_key.model_dump(), self.insertion_number, self.clustering_method
        )
        if self.curation_input.curation_output_dir is None:
            self.curation_input.curation_output_dir = (
                ephys.ClusteringTask() & clustering_source_key
            ).fetch1("clustering_output_dir")
        curation_id = ephys.Curation.create1_from_clustering_task(
            dict(
                **clustering_source_key,
                **self.curation_input.model_dump(),
            ),
        )
        session_restriction = {
            "session_id": clustering_source_key["session_id"],
            "insertion_number": clustering_source_key["insertion_number"],
            "paramset_idx": clustering_source_key["paramset_idx"],
            "curation_id": curation_id,
        }
        ephys.CuratedClustering.populate(session_restriction, **populate_kwargs)

        logging.info("done with clustering section")

        logging.info("starting post-clustering section")
        ephys.QualityMetrics.populate(session_restriction, **populate_kwargs)
        logging.info("done with post-clustering section")


class PipelineInput(BaseModel, Runnable):
    params: Union[Setup, Minion, NoCuration, Curated] = Field(
        discriminator="pipeline_mode"
    )
    populate_kwargs: dict = {}  # {"reserve_jobs": True}

    def run(self):
        logging.info("starting neuropixel pipeline")
        start_time = time.time()

        results = self.params.run(
            **self.populate_kwargs,
        )

        elapsed_time = round(time.time() - start_time, 2)
        logging.info(f"done with neuropixel pipeline, elapsed_time: {elapsed_time}")
        return results<|MERGE_RESOLUTION|>--- conflicted
+++ resolved
@@ -145,11 +145,6 @@
             )
 
         if self.clustering_output_dir is None:
-<<<<<<< HEAD
-            self.clustering_output_dir = (
-                generic_path / DEFAULT_CLUSTERING_OUTPUT_RELATIVE
-            )
-=======
             if self.clustering_output_suffix is None:
                 self.clustering_output_dir = (
                     session_path / DEFAULT_CLUSTERING_OUTPUT_RELATIVE
@@ -163,7 +158,6 @@
                     else:
                         clustering_output_dir /= part
                 self.clustering_output_dir = clustering_output_dir
->>>>>>> fe474634
 
         paramset_idx = (
             ephys.ClusteringParamSet & {"clustering_method": self.clustering_method}
